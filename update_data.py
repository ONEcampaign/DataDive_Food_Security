from scripts.charts import update_charts


def last_updated():
    from csv import writer
    from scripts import config
    import datetime

    with open(config.paths.output + r"/updates.csv", "a+", newline="") as file:
        # Create a writer object from csv module
        csv_writer = writer(file)
        # Add contents of list as last row in the csv file
        csv_writer.writerow([datetime.datetime.today()])


if __name__ == "__main__":
<<<<<<< HEAD
=======
    import os

    print(f"starting, the secret is {os.environ['IPC_WEB_KEY']}")

>>>>>>> 7640779a
    update_charts()

    # Save update time
    last_updated()<|MERGE_RESOLUTION|>--- conflicted
+++ resolved
@@ -14,13 +14,10 @@
 
 
 if __name__ == "__main__":
-<<<<<<< HEAD
-=======
     import os
 
     print(f"starting, the secret is {os.environ['IPC_WEB_KEY']}")
 
->>>>>>> 7640779a
     update_charts()
 
     # Save update time
